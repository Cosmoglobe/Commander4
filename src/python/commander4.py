--- conflicted
+++ resolved
@@ -52,12 +52,8 @@
     from src.python.tod_processing import process_tod, init_tod_processing, get_empty_compsep_output
     from src.python.compsep_processing import process_compsep, init_compsep_processing
     from src.python.communication import receive_tod, send_tod, receive_compsep, send_compsep
-<<<<<<< HEAD
-    np.random.seed(hash(worldrank))  # Slightly better than seeding with just the worldranks. Optimal solution would require carrying around an instance of a "np.random.default_rng" (https://numpy.org/doc/2.2/reference/random/parallel.html).
-=======
     seed = hash((1995, worldrank))%(2**32)  # Unique seed per worldrank. Has it for slightly improved entropy. Modulus because seed needs to be 32 bit.
     np.random.seed(seed)  # The optimal seed solution would require carrying around an instance of a "np.random.default_rng" (see https://numpy.org/doc/2.2/reference/random/parallel.html).
->>>>>>> 40bb6380
 
     tot_num_experiment_bands = np.sum([len(params.experiments[experiment].bands) for experiment in params.experiments if params.experiments[experiment].enabled])
     tot_num_compsep_bands = len(params.CompSep_bands)
