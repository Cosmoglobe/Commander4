--- conflicted
+++ resolved
@@ -52,11 +52,7 @@
     from src.python.tod_processing import process_tod, init_tod_processing, get_empty_compsep_output
     from src.python.compsep_processing import process_compsep, init_compsep_processing
     from src.python.communication import receive_tod, send_tod, receive_compsep, send_compsep
-<<<<<<< HEAD
-    np.random.seed(hash(("Commander4", worldrank)))  # Slightly better than seeding with just the worldranks. Optimal solution would require carrying around an instance of a "np.random.default_rng" (https://numpy.org/doc/2.2/reference/random/parallel.html).
-=======
     np.random.seed(hash(("Commander4", worldrank))%(2**32))  # Slightly better than seeding with just the worldranks. Optimal solution would require carrying around an instance of a "np.random.default_rng" (https://numpy.org/doc/2.2/reference/random/parallel.html).
->>>>>>> 8d6b6202
 
     tot_num_experiment_bands = np.sum([len(params.experiments[experiment].bands) for experiment in params.experiments if params.experiments[experiment].enabled])
     tot_num_compsep_bands = len(params.CompSep_bands)
