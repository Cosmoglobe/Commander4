import numpy as np
import os
import healpy as hp
import ctypes as ct
from pixell import bunch
import pysm3.units as pysm3_u

from src.python.data_models.detector_TOD import DetectorTOD
from src.python.utils.map_utils import get_sky_model_TOD, calculate_s_orb

current_dir_path = os.path.dirname(os.path.realpath(__file__))
src_dir_path = os.path.abspath(os.path.join(os.path.join(current_dir_path, os.pardir), os.pardir))

def single_det_mapmaker_python(det_static: DetectorTOD, det_cs_map: np.array) -> tuple[np.array, np.array]:
    """ From a single detector object, which contains a list of Scans, calculate signal and rms map.
    """
    npix = det_cs_map.shape[-1]
    nside = hp.npix2nside(npix)
    detmap_signal = np.zeros(npix)
    detmap_inv_var = np.zeros(npix)
    for scan in det_static.scans:
        scan_map, theta, phi, psi = scan.data
        pix = hp.ang2pix(nside, theta, phi)
        sky_subtracted_tod = det_cs_map[pix] - scan_map
        sigma0 = np.std(sky_subtracted_tod[1:] - sky_subtracted_tod[:-1])/np.sqrt(2)
        detmap_signal += np.bincount(pix, weights=scan_map/sigma0**2, minlength=npix)
        detmap_inv_var += np.bincount(pix, minlength=npix)/sigma0**2
    detmap_rms = np.zeros(npix) + np.inf
    detmap_rms[detmap_signal != 0] = 1.0/np.sqrt(detmap_inv_var[detmap_signal != 0])
    detmap_signal[detmap_signal != 0] /= detmap_inv_var[detmap_signal != 0]
    return detmap_signal, detmap_rms


def single_det_mapmaker(det_static: DetectorTOD, det_cs_map: np.array) -> tuple[np.array, np.array]:
    """ From a single detector object, which contains a list of Scans, calculate signal and rms map.
    """
    npix = det_cs_map.shape[-1]
    nside = hp.npix2nside(npix)
    detmap_signal = np.zeros(npix)
    detmap_inv_var = np.zeros(npix)

    maplib = ct.cdll.LoadLibrary(os.path.join(src_dir_path, "cpp/mapmaker.so"))
    ct_i64_dim1 = np.ctypeslib.ndpointer(dtype=ct.c_int64, ndim=1, flags="contiguous")
    ct_f64_dim1 = np.ctypeslib.ndpointer(dtype=ct.c_double, ndim=1, flags="contiguous")
    maplib.map_weight_accumulator.argtypes = [ct_f64_dim1, ct.c_double, ct_i64_dim1, ct.c_int64, ct.c_int64]
    maplib.map_accumulator.argtypes = [ct_f64_dim1, ct_f64_dim1, ct.c_double, ct_i64_dim1, ct.c_int64, ct.c_int64]

    for scan in det_static.scans:
        scan_map, theta, phi, psi = scan.data
        ntod = scan_map.shape[0]
        pix = hp.ang2pix(nside, theta, phi)
        sky_subtracted_tod = det_cs_map[pix] - scan_map
        sigma0 = np.std(sky_subtracted_tod[1:] - sky_subtracted_tod[:-1])/np.sqrt(2)
        inv_var = 1.0/sigma0**2
        # detmap_signal += np.bincount(pix, weights=scan_map/sigma0**2, minlength=npix)
        # detmap_inv_var += np.bincount(pix, minlength=npix)/sigma0**2
        maplib.map_weight_accumulator(detmap_inv_var, inv_var, pix, ntod, npix)
        maplib.map_accumulator(detmap_signal, scan_map, inv_var, pix, ntod, npix)

    detmap_rms = np.zeros(npix) + np.inf
    detmap_rms[detmap_signal != 0] = 1.0/np.sqrt(detmap_inv_var[detmap_signal != 0])
    detmap_signal[detmap_signal != 0] /= detmap_inv_var[detmap_signal != 0]
    return detmap_signal, detmap_rms


def single_det_map_accumulator(det_static: DetectorTOD, det_cs_map: np.array, sample_params, params: bunch) -> tuple[np.array, np.array]:
    """ From a single detector object, which contains a list of Scans, calculate a weighted (BUT UNNORMALIZED) signal map, and an inverse variance map.
        The purpose of this function is to be called multiple times, such that both the unnormalized signal map and inv-var maps can be further accumulated and normalized later.

        This is where we will be writing the polarization mapmaker.
    """
    npix = det_cs_map.shape[-1]
    nside = hp.npix2nside(npix)
    detmap_corr_noise = np.zeros(npix)  # Healpix map holding the accumulated correlated noise realizations.
    detmap_rawobs = np.zeros(npix)  # Healpix map holding the accumulated sky signal map.
    detmap_orbdipole = np.zeros(npix)  # Healpix map holding the accumulated sky signal map.
    detmap_skysub = np.zeros(npix)  # Healpix map holding the accumulated sky signal map.
    detmap_signal = np.zeros(npix)  # Healpix map holding the accumulated sky signal map.
    detmap_inv_var = np.zeros(npix)  # Healpix map holding the accumulated inverse variance.
    detmap_hits = np.zeros(npix)  # Healpix map holding the accumulated inverse variance.

    maplib = ct.cdll.LoadLibrary(os.path.join(src_dir_path, "cpp/mapmaker.so"))
    ct_i64_dim1 = np.ctypeslib.ndpointer(dtype=ct.c_int64, ndim=1, flags="contiguous")
    ct_f64_dim1 = np.ctypeslib.ndpointer(dtype=ct.c_double, ndim=1, flags="contiguous")
    maplib.map_weight_accumulator.argtypes = [ct_f64_dim1, ct.c_double, ct_i64_dim1, ct.c_int64, ct.c_int64]
    maplib.map_accumulator.argtypes = [ct_f64_dim1, ct_f64_dim1, ct.c_double, ct_i64_dim1, ct.c_int64, ct.c_int64]

    for scan, scanparams in zip(det_static.scans, sample_params.scans):
        scan_map, theta, phi, psi = scan.data
        ntod = scan_map.shape[0]
        s_orb = calculate_s_orb(scan, det_static)
        pix = hp.ang2pix(nside, theta, phi)
        inv_var = 1.0/scanparams.sigma0**2
        gain = scanparams.gain_est
        sky_subtracted_TOD = scan_map - gain*get_sky_model_TOD(scan, det_cs_map)
        # detmap_signal += np.bincount(pix, weights=scan_map/sigma0**2, minlength=npix)
        # detmap_inv_var += np.bincount(pix, minlength=npix)/sigma0**2
        maplib.map_weight_accumulator(detmap_hits, 1.0, pix, ntod, npix)
        maplib.map_weight_accumulator(detmap_inv_var, (inv_var).astype(np.float64), pix, ntod, npix)
        maplib.map_accumulator(detmap_rawobs, (scan_map/gain).astype(np.float64), inv_var, pix, ntod, npix)
        maplib.map_accumulator(detmap_signal, ((scan_map - scanparams.n_corr_est)/gain - s_orb).astype(np.float64), inv_var, pix, ntod, npix)
        maplib.map_accumulator(detmap_orbdipole, s_orb.astype(np.float64), 1.0, pix, ntod, npix)
        maplib.map_accumulator(detmap_skysub, (sky_subtracted_TOD/gain).astype(np.float64), inv_var, pix, ntod, npix)
        if params.sample_corr_noise:
            maplib.map_accumulator(detmap_corr_noise, (scanparams.n_corr_est/gain).astype(np.float64), 1.0, pix, ntod, npix)

<<<<<<< HEAD
    return detmap_rawobs, detmap_signal, detmap_orbdipole, detmap_skysub, detmap_corr_noise, detmap_inv_var, detmap_hits
=======
    return detmap_rawobs, detmap_signal, detmap_orbdipole, detmap_skysub, detmap_corr_noise, detmap_inv_var

def single_det_map_accumulator_IQU(det_static: DetectorTOD, det_cs_map: np.array, params: bunch) -> tuple[np.array, np.array]:
    """ From a single detector object, which contains a list of Scans, calculate a weighted (BUT UNNORMALIZED) signal map, and an inverse variance map.
        The purpose of this function is to be called multiple times, such that both the unnormalized signal map and inv-var maps can be further accumulated and normalized later.

        This is where we will be writing the polarization mapmaker.
    """
    test_polang_coverage = False

    npix = det_cs_map.shape[-1]
    nside = hp.npix2nside(npix)
    detmap_corr_noise = np.zeros((3,npix))  # Healpix map holding the accumulated correlated noise realizations.
    detmap_rawobs = np.zeros((3,npix))  # Healpix map holding the accumulated sky signal map.
    detmap_orbdipole = np.zeros((3,npix))  # Healpix map holding the accumulated sky signal map.
    detmap_skysub = np.zeros((3,npix))  # Healpix map holding the accumulated sky signal map.
    detmap_signal = np.zeros((3,npix))  # Healpix map holding the accumulated sky signal map.
    detmap_inv_var = np.zeros((6,npix))  # Healpix map holding the accumulated inverse variance.

    maplib = ct.cdll.LoadLibrary(os.path.join(src_dir_path, "cpp/mapmaker.so"))
    ct_i64_dim1 = np.ctypeslib.ndpointer(dtype=ct.c_int64, ndim=1, flags="contiguous")
    ct_f64_dim1 = np.ctypeslib.ndpointer(dtype=ct.c_double, ndim=1, flags="contiguous")
    ct_f64_dim2 = np.ctypeslib.ndpointer(dtype=ct.c_double, ndim=2, flags="contiguous")
    maplib.map_weight_accumulator_IQU.argtypes = [ct_f64_dim2, ct.c_double,
            ct_i64_dim1, ct_f64_dim1, ct.c_int64, ct.c_int64]
    maplib.map_accumulator_IQU.argtypes = [ct_f64_dim2, ct_f64_dim1,
            ct.c_double, ct_i64_dim1, ct_f64_dim1, ct.c_int64, ct.c_int64]

    if test_polang_coverage:
        sum_cos2psi = np.zeros(npix)
        sum_sin2psi = np.zeros(npix)
        hits_map = np.zeros(npix)

    for scan in det_static.scans:
        scan_map, theta, phi, psi = scan.data
        ntod = scan_map.shape[0]
        pix = hp.ang2pix(nside, theta, phi)
        inv_var = 1.0/scan.sigma0**2
        maplib.map_weight_accumulator_IQU(detmap_inv_var,
                (inv_var).astype(np.float64), pix, psi.astype(np.float64), ntod, npix)
        maplib.map_accumulator_IQU(detmap_rawobs,
                (scan_map/scan.g0_est).astype(np.float64), inv_var, pix,
                psi.astype(np.float64), ntod, npix)
        maplib.map_accumulator_IQU(detmap_signal, ((scan_map - scan.n_corr_est -
            scan.orbital_dipole)/scan.g0_est).astype(np.float64), inv_var, pix,
            psi.astype(np.float64), ntod, npix)
        maplib.map_accumulator_IQU(detmap_orbdipole,
                (scan.orbital_dipole/scan.g0_est).astype(np.float64), inv_var,
                pix, psi.astype(np.float64), ntod, npix)
        maplib.map_accumulator_IQU(detmap_skysub,
                (scan.sky_subtracted_tod/scan.g0_est).astype(np.float64),
                inv_var, pix, psi.astype(np.float64), ntod, npix)
        if params.sample_corr_noise:
            maplib.map_accumulator_IQU(detmap_corr_noise,
                    (scan.n_corr_est).astype(np.float64), inv_var, pix,
                    psi.astype(np.float64), ntod, npix)

        
        if test_polang_coverage:
            sum_cos2psi += np.bincount(pix, weights=np.cos(2*psi), minlength=npix)
            sum_sin2psi += np.bincount(pix, weights=np.sin(2*psi), minlength=npix)
            hits_map   += np.bincount(pix, minlength=npix)

    if test_polang_coverage:
        R = (sum_cos2psi/hits_map)**2 + (sum_sin2psi/hits_map)**2
        import matplotlib.pyplot as plt
        hp.mollview(R, norm='hist', title='R')
        plt.show()

    return detmap_rawobs, detmap_signal, detmap_orbdipole, detmap_skysub, detmap_corr_noise, detmap_inv_var
>>>>>>> b94d9cac
<|MERGE_RESOLUTION|>--- conflicted
+++ resolved
@@ -104,10 +104,7 @@
         if params.sample_corr_noise:
             maplib.map_accumulator(detmap_corr_noise, (scanparams.n_corr_est/gain).astype(np.float64), 1.0, pix, ntod, npix)
 
-<<<<<<< HEAD
     return detmap_rawobs, detmap_signal, detmap_orbdipole, detmap_skysub, detmap_corr_noise, detmap_inv_var, detmap_hits
-=======
-    return detmap_rawobs, detmap_signal, detmap_orbdipole, detmap_skysub, detmap_corr_noise, detmap_inv_var
 
 def single_det_map_accumulator_IQU(det_static: DetectorTOD, det_cs_map: np.array, params: bunch) -> tuple[np.array, np.array]:
     """ From a single detector object, which contains a list of Scans, calculate a weighted (BUT UNNORMALIZED) signal map, and an inverse variance map.
@@ -176,5 +173,4 @@
         hp.mollview(R, norm='hist', title='R')
         plt.show()
 
-    return detmap_rawobs, detmap_signal, detmap_orbdipole, detmap_skysub, detmap_corr_noise, detmap_inv_var
->>>>>>> b94d9cac
+    return detmap_rawobs, detmap_signal, detmap_orbdipole, detmap_skysub, detmap_corr_noise, detmap_inv_var