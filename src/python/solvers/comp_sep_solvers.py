import numpy as np
import healpy as hp
import time
from pixell import utils, curvedsky
from pixell.bunch import Bunch
import logging
from mpi4py import MPI
from numpy.typing import NDArray
from typing import Callable

from src.python.output.log import logassert
from src.python.output.plotting import alm_plotter
from src.python.model.component import CMB, ThermalDust, Synchrotron, Component
from src.python.utils.math_operations import alm_to_map, alm_to_map_adjoint, gaussian_random_alm
from src.python.solvers.dense_matrix_math import DenseMatrix
import src.python.solvers.preconditioners as preconditioners


def amplitude_sampling_per_pix(map_sky: np.array, map_rms: np.array, freqs: np.array) -> np.array:
    logger = logging.getLogger(__name__)
    ncomp = 3
    nband, npix = map_sky.shape
    comp_maps = np.zeros((ncomp, npix))
    M = np.empty((nband, ncomp))
    M[:,0] = CMB().get_sed(freqs)
    M[:,1] = ThermalDust().get_sed(freqs)
    M[:,2] = Synchrotron().get_sed(freqs)
    from time import time
    t0 = time()
    rand = np.random.randn(npix,nband)
    logger.info(f"time for random numbers: {time()-t0}s.")
    t0 = time()
    for i in range(npix):
        xmap = 1/map_rms[:,i]
        x = M.T.dot((xmap**2*map_sky[:,i]))
        x += M.T.dot(rand[i]*xmap)
        A = (M.T.dot(np.diag(xmap**2)).dot(M))
        try:
            comp_maps[:,i] = np.linalg.solve(A, x)
        except np.linalg.LinAlgError:
            comp_maps[:,i] = 0
    logger.info(f"Time for Python solution: {time()-t0}s.")
    # import cmdr4_support
    # t0 = time()
    # comp_maps2 = cmdr4_support.utils.amplitude_sampling_per_pix_helper(map_sky, map_rms, M, rand, nnthreads=1)
    # logger.info(f"Time for native solution: {time()-t0}s.")
    # import ducc0
    # logger.info(f"L2 error between solutions: {ducc0.misc.l2error(comp_maps, comp_maps2)}.")
    return comp_maps




class CompSepSolver:
    """ Class for performing global component separation using the conjugate gradient method.
        After initializing the class, the solve() method should be called to perform the component separation.
        Note that the solve() method will in-place update (as well as return) the 'comp_list' argument passed to the constructor.
    """
    def __init__(self, comp_list: list[Component], map_sky: NDArray, map_rms: NDArray, freq: float, fwhm: float, params: Bunch, CompSep_comm: MPI.Comm):
        self.logger = logging.getLogger(__name__)
        self.CompSep_comm = CompSep_comm
        self.params = params
        self.map_sky = map_sky
        self.map_rms = map_rms
        self.freqs = np.array(CompSep_comm.allgather(freq))
        self.npix = map_rms.shape[0]
        self.nband = len(self.freqs)
        self.my_band_idx = CompSep_comm.Get_rank()
        self.nside = np.sqrt(self.npix//12)
        logassert(self.nside.is_integer(), f"Npix dimension of map ({self.npix}) resulting in a non-integer nside ({self.nside}).", self.logger)
        self.nside = int(self.nside)
        self.lmax = 3*self.nside-1
        self.alm_len_complex = ((self.lmax+1)*(self.lmax+2))//2
        self.alm_len_real = (self.lmax+1)**2
        self.comp_list = comp_list
        self.comps_SED = np.array([comp.get_sed(self.freqs) for comp in comp_list])
        self.ncomp = len(self.comps_SED)
        self.lmax_per_comp = np.array([comp.lmax for comp in comp_list])
        self.alm_len_complex_percomp = np.array([((lmax+1)*(lmax+2))//2 for lmax in self.lmax_per_comp])
        self.alm_len_real_percomp = np.array([(lmax+1)**2 for lmax in self.lmax_per_comp])
        self.fwhm_rad = fwhm/60.0*(np.pi/180.0)
        self.fwhm_rad_allbands = np.array(CompSep_comm.allgather(fwhm))


    # def alm_complex2real(self, alm: NDArray[np.complex128], lmax: int) -> NDArray[np.float64]:
        # """ Coverts from the complex convention of storing alms when the map is real, to the real convention.
            # In the real convention, the all m modes are stored, but they are all stored as real values, not complex.
            # Args:
                # alm (np.array): Complex alm array of length ((lmax+1)*(lmax+2))/2.
                # lmax (int): The lmax of the alm array.
            # Returns:
                # x (np.array): Real alm array of length (lmax+1)^2.
        # """
        # ainfo = curvedsky.alm_info(lmax=lmax)
        # i = int(ainfo.mstart[1]+1)
        # return np.concatenate([alm[:i].real,np.sqrt(2.)*alm[i:].view(np.float64)])


    # def alm_real2complex(self, x: NDArray[np.float64], lmax: int) -> NDArray[np.complex128]:
        # """ Coverts from the real convention of storing alms when the map is real, to the complex convention.
            # In the complex convention, the only m>=0 is stored, but are stored as complex numbers (m=0 still always real).
            # Args:
                # x (np.array): Real alm array of length (lmax+1)^2.
                # lmax (int): The lmax of the alm array.
            # Returns:
                # oalm (np.array): Complex alm array of length ((lmax+1)*(lmax+2))/2.
        # """
        # ainfo = curvedsky.alm_info(lmax=lmax)
        # i    = int(ainfo.mstart[1]+1)
        # oalm = np.zeros(ainfo.nelem, np.complex128)
        # oalm[:i] = x[:i]
        # oalm[i:] = x[i:].view(np.complex128)/np.sqrt(2.)
        # return oalm


    def apply_LHS_matrix(self, a_array: NDArray) -> NDArray:
        """ Applies the A matrix to inputed component alms a, where A represents the entire LHS of the Ax=b system for global component separation.
            The full A matrix can be written B^T Y^T M^T N^-1 M Y B, where B is the beam smoothing, M is the mixing matrix, and N is the noise covariance matrix.

            Args:
                a_array: the a_lm of the component residing on this task (may be zero-sized).
            Returns:
                Aa: the result of A(a_array) of the component residing on this task (may be zero-sized).
        """
        logger = logging.getLogger(__name__)

        logassert(a_array.dtype == np.complex128, "Provided component array is not of type np.complex128. This operator takes and returns complex alms.", logger)

# MR: General idea of the changes:
# I try to never hold lists or arrays of a_lm/maps; it should be sufficient to
# work on a single one at any time.
# For function input/output this currently does not work; for that we need
# to change the interface, but let's first see how this works out.
# I also try to replace sum reductions with only a single contributor
# by broadcasts, which should be more efficient.
# (Currently these are lowercase "bcast"s, so they may be slow, but we can fix that.)

# shorthands
        mycomp = self.CompSep_comm.Get_rank()
        mythreads = self.params.nthreads_compsep

        if mycomp < self.ncomp:  # this task actually holds a component
            # Y a
            a = alm_to_map(a_array, self.nside, self.lmax_per_comp[mycomp], nthreads=mythreads)
        else:
            a = None

        # M Y a
        a_old = a
        a = np.zeros(self.npix)
        for icomp in range(self.ncomp):
            # successively broadcast a_old and build a from it
            tmp = a_old if mycomp == icomp else np.empty(self.npix)
            self.CompSep_comm.Bcast(tmp, root=icomp)
            a += self.comps_SED[icomp,self.my_band_idx]*tmp
        del tmp

        # Y^-1 M Y a
        a_old = a
        a = np.empty((self.alm_len_complex,), dtype=np.complex128)
        curvedsky.map2alm_healpix(a_old, a, niter=3, spin=0, nthread=mythreads)
        del a_old

        # B Y^-1 M Y a
        hp.smoothalm(a, self.fwhm_rad, inplace=True)

        # Y B Y^-1 M Y a
        a = alm_to_map(a, self.nside, self.lmax, nthreads=mythreads)

        # N^-1 Y B Y^-1 M Y a
        a /= self.map_rms**2

        # Y^T N^-1 Y B Y^-1 M Y a
        a = alm_to_map_adjoint(a, self.nside, self.lmax, nthreads=mythreads)

        # B^T Y^T N^-1 Y B Y^-1 M Y a
        hp.smoothalm(a, self.fwhm_rad, inplace=True)

        # Y^-1^T B^T Y^T N^-1 Y B Y^-1 M Y a
        a_old = a
        a = np.empty((self.npix,))
        curvedsky.map2alm_healpix(a, a_old, niter=3, adjoint=True, spin=0, nthread=mythreads)

        # M^T Y^-1^T B^T Y^T N^-1 Y B Y^-1 M Y a
        a_old = a
        for icomp in range(self.ncomp):
            tmp = a_old * self.comps_SED[icomp,self.my_band_idx]
            # accumulate tmp onto the relevant task
            send, recv = (MPI.IN_PLACE, tmp) if icomp == mycomp else (tmp, None)
            self.CompSep_comm.Reduce(send, recv, op=MPI.SUM, root=icomp)
            if icomp == mycomp:
                a = tmp
        del a_old

        # Y^T M^T Y^-1^T B^T Y^T N^-1 Y B Y^-1 M Y a
        if mycomp < self.ncomp:
            a = alm_to_map_adjoint(a, self.nside, self.lmax_per_comp[mycomp], nthreads=mythreads)
        else:
            a = np.zeros((0,), dtype=np.complex128)  # zero-sized array

        # For now, every task holds every a_lm, so let's gather them together
        return a


    def solve_CG(self, LHS: Callable, RHS: NDArray, x0: NDArray, M = None, x_true = None) -> NDArray|None:
        """ Solves the equation Ax=b for x given A (LHS) and b (RHS) using CG from the pixell package.
            Assumes that both x and b are in alm space.

            Args:
                LHS (callable): A function/callable taking x as argument and returning Ax.
                RHS (np.array): A Numpy array representing b, in alm space.
                x0 (np.array): Initial guess for x.
                M (callable): Preconditioner for the CG solver. A function/callable which approximates A^-1 (optional).
                x_true (np.array): True solution for x, in order to print the true error (optional, used for testing).
            Returns:
                if self.CompSep_comm.Get_rank() == 0:
                    m_bestfit (np.array): The resulting best-fit solution, in alm space.
                else:
                    None
        """
        logger = logging.getLogger(__name__)
        checkpoint_interval = 10
        master = self.CompSep_comm.Get_rank() == 0

        mydot = lambda a,b: self._calc_dot(a,b)
        if M is None:
            CG_solver = utils.CG(LHS, RHS, dot=mydot, x0=x0)
        else:
            CG_solver = utils.CG(LHS, RHS, dot=mydot, x0=x0, M=M)
        self.CG_residuals = np.zeros((self.params.CG_max_iter))
        if x_true is not None:
            self.CG_errors_true = np.zeros((self.params.CG_max_iter//checkpoint_interval))
            self.CG_Anorm_error = np.zeros((self.params.CG_max_iter//checkpoint_interval))
            self.xtrue_A_xtrue = x_true.dot(LHS(x_true))  # The normalization factor for the true error.
        if master:
            logger.info(f"CG starting up!")
        iter = 0
        t0 = time.time()
        stop_CG = False
        while not stop_CG:
            CG_solver.step()
            self.CG_residuals[iter] = CG_solver.err
            iter += 1
            if iter%checkpoint_interval == 0:
                if master:
                    logger.info(f"CG iter {iter:3d} - Residual {np.mean(self.CG_residuals[iter-10:iter]):.3e} ({(time.time() - t0)/10.0:.1f}s/iter)")
                if x_true is not None:
                    self.CG_errors_true[iter//checkpoint_interval-1] = np.linalg.norm(CG_solver.x-x_true)/np.linalg.norm(x_true)
                    self.CG_Anorm_error[iter//checkpoint_interval-1] = (CG_solver.x-x_true).dot(LHS(CG_solver.x-x_true))/self.xtrue_A_xtrue
                    logger.info(f"True error: {self.CG_errors_true[iter//checkpoint_interval-1]:.3e} - Anorm error: {self.CG_Anorm_error[iter//checkpoint_interval-1]:.3e}")
                t0 = time.time()
            if iter >= self.params.CG_max_iter:
                if master:
                    logger.warning(f"Maximum number of iterations ({self.params.CG_max_iter}) reached in CG.")
                stop_CG = True
            if CG_solver.err < self.params.CG_err_tol:
                stop_CG = True
            stop_CG = self.CompSep_comm.bcast(stop_CG, root=0)
        self.CG_residuals = self.CG_residuals[:iter]
        if master:
            logger.info(f"CG finished after {iter} iterations with a residual of {CG_solver.err:.3e} (err tol = {self.params.CG_err_tol})")
        s_bestfit = CG_solver.x
        return s_bestfit


    def _calc_dot(self, a: NDArray, b: NDArray):
        mycomp = self.CompSep_comm.Get_rank()
        res = 0.
        if mycomp < self.ncomp:
            lmax = self.lmax_per_comp[mycomp]
            res = np.dot(a[0:lmax+1].real, b[0:lmax+1].real)
            res += 2 * np.dot(a[lmax+1:].real, b[lmax+1:].real)
            res += 2 * np.dot(a[lmax+1:].imag, b[lmax+1:].imag)
        res = self.CompSep_comm.allreduce(res, op=MPI.SUM)
        return res


    def _calc_RHS_from_input_array(self, b: NDArray) -> NDArray:
# shorthands
        mycomp = self.CompSep_comm.Get_rank()
        mythreads = self.params.nthreads_compsep

        # Y^T N^-1 d
        b = alm_to_map_adjoint(b, self.nside, self.lmax, nthreads=mythreads)

        # B^T Y^T N^-1 d
        hp.smoothalm(b, self.fwhm_rad, inplace=True)

        # Y^-1^T B^T Y^T N^-1 d
        b_old = b
        b = np.empty((self.npix,))
        curvedsky.map2alm_healpix(b, b_old, adjoint=True, niter=3, spin=0, nthread=self.params.nthreads_compsep)

        # M^T Y^-1^T B^T Y^T N^-1 d
        b_old = b
        for icomp in range(self.ncomp):
            tmp = self.comps_SED[icomp,self.my_band_idx]*b_old
            send, recv = (MPI.IN_PLACE, tmp) if icomp == mycomp else (tmp, None)
            self.CompSep_comm.Reduce(send, recv, op=MPI.SUM, root=icomp)
            if icomp == mycomp:
                b = tmp

        # Y^T M^T Y^-1^T B^T Y^T N^-1 d
        if mycomp < self.ncomp:  # This task actually holds a component
            b = alm_to_map_adjoint(b, self.nside, self.lmax_per_comp[mycomp], nthreads=mythreads)
        else:
            b = np.zeros((0,), dtype=np.complex128)

        return b


    def calc_RHS_mean(self) -> NDArray:
        # N^-1 d
        b = self.map_sky/self.map_rms**2

        return self._calc_RHS_from_input_array(b)


    def calc_RHS_fluct(self) -> NDArray:
        # d
        b = np.random.normal(0.0, 1.0, self.map_rms.shape)

        # N^-1 d
        b /= self.map_rms

        return self._calc_RHS_from_input_array(b)


    def solve(self, seed=None) -> list[Component]:
# shorthands
        mycomp = self.CompSep_comm.Get_rank()

        RHS = self.calc_RHS_mean() + self.calc_RHS_fluct()
        debug_mode = self.params.compsep.dense_matrix_debug_mode

        # Initialize the precondidioner class, which is in the module "solvers.preconditioners", and has a name specified by self.params.compsep.preconditioner.
        precond = getattr(preconditioners, self.params.compsep.preconditioner)(self)

        if debug_mode:  # For testing preconditioner with a true solution as reference, first solving for exact solution with dense matrix math.
            dense_matrix = DenseMatrix(self.CompSep_comm, self.apply_LHS_matrix, np.sum(self.alm_len_real_percomp))
            x_true = None
            if self.CompSep_comm.Get_rank() == 0:
                x_true = dense_matrix.solve_by_inversion(RHS)
            x_true = self.CompSep_comm.bcast(x_true, root=0)
            if self.CompSep_comm.Get_rank() == 0:
                sing_vals = dense_matrix.get_sing_vals()
                self.logger.info(f"Condition number of regular (A) matrix: {sing_vals[0]/sing_vals[-1]:.3e}")
                self.logger.info(f"Sing-vals: {sing_vals[0]:.1e} .. {sing_vals[sing_vals.size//4]:.1e} .. {sing_vals[sing_vals.size//2]:.1e} .. {sing_vals[3*sing_vals.size//4]:.1e} .. {sing_vals[-1]:.1e}")
            def M_A_matrix(a):
                if self.CompSep_comm.Get_rank() == 0:
                    a = precond(a)
                a = self.apply_LHS_matrix(a)
                return a

            dense_matrix = DenseMatrix(self.CompSep_comm, M_A_matrix, np.sum(self.alm_len_real_percomp))
            if self.CompSep_comm.Get_rank() == 0:
                sing_vals = dense_matrix.get_sing_vals()
                self.logger.info(f"Condition number of preconditioned (MA) matrix: {sing_vals[0]/sing_vals[-1]:.3e}")
                self.logger.info(f"Sing-vals: {sing_vals[0]:.1e} .. {sing_vals[sing_vals.size//4]:.1e} .. {sing_vals[sing_vals.size//2]:.1e} .. {sing_vals[3*sing_vals.size//4]:.1e} .. {sing_vals[-1]:.1e}")


        if seed is not None:
            np.random.seed(seed)
        if mycomp < self.ncomp:
<<<<<<< HEAD
            x0 = np.zeros(self.alm_len_complex_percomp[mycomp], dtype=np.complex128)
=======
            x0 = np.zeros((self.alm_len_complex_percomp[mycomp],), dtype=np.complex128)
>>>>>>> be3cc253
        else:
            x0 = np.zeros((0,), dtype=np.complex128)
        sol_array = self.solve_CG(self.apply_LHS_matrix, RHS, x0, M=precond, x_true=x_true if debug_mode else None)

        for icomp in range(self.ncomp):
            tmp = self.CompSep_comm.bcast(sol_array, root=icomp)
            self.comp_list[icomp].component_alms = tmp

        return self.comp_list<|MERGE_RESOLUTION|>--- conflicted
+++ resolved
@@ -362,11 +362,7 @@
         if seed is not None:
             np.random.seed(seed)
         if mycomp < self.ncomp:
-<<<<<<< HEAD
-            x0 = np.zeros(self.alm_len_complex_percomp[mycomp], dtype=np.complex128)
-=======
             x0 = np.zeros((self.alm_len_complex_percomp[mycomp],), dtype=np.complex128)
->>>>>>> be3cc253
         else:
             x0 = np.zeros((0,), dtype=np.complex128)
         sol_array = self.solve_CG(self.apply_LHS_matrix, RHS, x0, M=precond, x_true=x_true if debug_mode else None)
