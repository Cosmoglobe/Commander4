import numpy as np
import healpy as hp
import time
from pixell import utils, curvedsky
from pixell.bunch import Bunch
import logging
from mpi4py import MPI
from numpy.typing import NDArray
from typing import Callable

from src.python.output.log import logassert
from src.python.output.plotting import alm_plotter
from src.python.model.component import CMB, ThermalDust, Synchrotron, Component
from src.python.utils.math_operations import alm_to_map, alm_to_map_adjoint, gaussian_random_alm
from src.python.solvers.dense_matrix_math import DenseMatrix
import src.python.solvers.preconditioners as preconditioners


def amplitude_sampling_per_pix(map_sky: np.array, map_rms: np.array, freqs: np.array) -> np.array:
    logger = logging.getLogger(__name__)
    ncomp = 3
    nband, npix = map_sky.shape
    comp_maps = np.zeros((ncomp, npix))
    M = np.empty((nband, ncomp))
    M[:,0] = CMB().get_sed(freqs)
    M[:,1] = ThermalDust().get_sed(freqs)
    M[:,2] = Synchrotron().get_sed(freqs)
    from time import time
    t0 = time()
    rand = np.random.randn(npix,nband)
    logger.info(f"time for random numbers: {time()-t0}s.")
    t0 = time()
    for i in range(npix):
        xmap = 1/map_rms[:,i]
        x = M.T.dot((xmap**2*map_sky[:,i]))
        x += M.T.dot(rand[i]*xmap)
        A = (M.T.dot(np.diag(xmap**2)).dot(M))
        try:
            comp_maps[:,i] = np.linalg.solve(A, x)
        except np.linalg.LinAlgError:
            comp_maps[:,i] = 0
    logger.info(f"Time for Python solution: {time()-t0}s.")
    # import cmdr4_support
    # t0 = time()
    # comp_maps2 = cmdr4_support.utils.amplitude_sampling_per_pix_helper(map_sky, map_rms, M, rand, nnthreads=1)
    # logger.info(f"Time for native solution: {time()-t0}s.")
    # import ducc0
    # logger.info(f"L2 error between solutions: {ducc0.misc.l2error(comp_maps, comp_maps2)}.")
    return comp_maps




class CompSepSolver:
    """ Class for performing global component separation using the conjugate gradient method.
        After initializing the class, the solve() method should be called to perform the component separation.
        Note that the solve() method will in-place update (as well as return) the 'comp_list' argument passed to the constructor.
    """
    def __init__(self, comp_list: list[Component], map_sky: NDArray, map_rms: NDArray, freq: float, fwhm: float, params: Bunch, CompSep_comm: MPI.Comm):
        self.logger = logging.getLogger(__name__)
        self.CompSep_comm = CompSep_comm
        self.params = params
        self.map_sky = map_sky
        self.map_rms = map_rms
        self.freqs = np.array(CompSep_comm.allgather(freq))
        self.npix = map_rms.shape[0]
        self.nband = len(self.freqs)
        self.my_band_idx = CompSep_comm.Get_rank()
        self.nside = np.sqrt(self.npix//12)
        logassert(self.nside.is_integer(), f"Npix dimension of map ({self.npix}) resulting in a non-integer nside ({self.nside}).", self.logger)
        self.nside = int(self.nside)
        self.lmax = 3*self.nside-1
        self.alm_len_complex = ((self.lmax+1)*(self.lmax+2))//2
        self.alm_len_real = (self.lmax+1)**2
        self.comp_list = comp_list
        self.comps_SED = np.array([comp.get_sed(self.freqs) for comp in comp_list])
        self.ncomp = len(self.comps_SED)
        self.lmax_per_comp = np.array([comp.lmax for comp in comp_list])
        self.alm_len_complex_percomp = np.array([((lmax+1)*(lmax+2))//2 for lmax in self.lmax_per_comp])
        self.alm_len_real_percomp = np.array([(lmax+1)**2 for lmax in self.lmax_per_comp])
        self.fwhm_rad = fwhm/60.0*(np.pi/180.0)
        self.fwhm_rad_allbands = np.array(CompSep_comm.allgather(fwhm))


    # def alm_complex2real(self, alm: NDArray[np.complex128], lmax: int) -> NDArray[np.float64]:
        # """ Coverts from the complex convention of storing alms when the map is real, to the real convention.
            # In the real convention, the all m modes are stored, but they are all stored as real values, not complex.
            # Args:
                # alm (np.array): Complex alm array of length ((lmax+1)*(lmax+2))/2.
                # lmax (int): The lmax of the alm array.
            # Returns:
                # x (np.array): Real alm array of length (lmax+1)^2.
        # """
        # ainfo = curvedsky.alm_info(lmax=lmax)
        # i = int(ainfo.mstart[1]+1)
        # return np.concatenate([alm[:i].real,np.sqrt(2.)*alm[i:].view(np.float64)])


    # def alm_real2complex(self, x: NDArray[np.float64], lmax: int) -> NDArray[np.complex128]:
        # """ Coverts from the real convention of storing alms when the map is real, to the complex convention.
            # In the complex convention, the only m>=0 is stored, but are stored as complex numbers (m=0 still always real).
            # Args:
                # x (np.array): Real alm array of length (lmax+1)^2.
                # lmax (int): The lmax of the alm array.
            # Returns:
                # oalm (np.array): Complex alm array of length ((lmax+1)*(lmax+2))/2.
        # """
        # ainfo = curvedsky.alm_info(lmax=lmax)
        # i    = int(ainfo.mstart[1]+1)
        # oalm = np.zeros(ainfo.nelem, np.complex128)
        # oalm[:i] = x[:i]
        # oalm[i:] = x[i:].view(np.complex128)/np.sqrt(2.)
        # return oalm


    def apply_LHS_matrix(self, a_array: NDArray) -> NDArray:
        """ Applies the A matrix to inputed component alms a, where A represents the entire LHS of the Ax=b system for global component separation.
            The full A matrix can be written B^T Y^T M^T N^-1 M Y B, where B is the beam smoothing, M is the mixing matrix, and N is the noise covariance matrix.

            Args:
                a_array: the a_lm of the component residing on this task (may be zero-sized).
            Returns:
                Aa: the result of A(a_array) of the component residing on this task (may be zero-sized).
        """
        logger = logging.getLogger(__name__)

        logassert(a_array.dtype == np.complex128, "Provided component array is not of type np.complex128. This operator takes and returns complex alms.", logger)

# MR: General idea of the changes:
# I try to never hold lists or arrays of a_lm/maps; it should be sufficient to
# work on a single one at any time.
# For function input/output this currently does not work; for that we need
# to change the interface, but let's first see how this works out.
# I also try to replace sum reductions with only a single contributor
# by broadcasts, which should be more efficient.
# (Currently these are lowercase "bcast"s, so they may be slow, but we can fix that.)

# shorthands
        mycomp = self.CompSep_comm.Get_rank()
        mythreads = self.params.nthreads_compsep

        if mycomp < self.ncomp:  # this task actually holds a component
            # Y a
            a = alm_to_map(a_array, self.nside, self.lmax_per_comp[mycomp], nthreads=mythreads)
        else:
            a = None

        # M Y a
        a_old = a
        a = np.zeros(self.npix)
        for icomp in range(self.ncomp):
            # successively broadcast a_old and build a from it
            tmp = a_old if mycomp == icomp else np.empty(self.npix)
            self.CompSep_comm.Bcast(tmp, root=icomp)
            a += self.comps_SED[icomp,self.my_band_idx]*tmp
        del tmp

        # Y^-1 M Y a
        a_old = a
        a = np.empty((self.alm_len_complex,), dtype=np.complex128)
        curvedsky.map2alm_healpix(a_old, a, niter=3, spin=0, nthread=mythreads)
        del a_old

        # B Y^-1 M Y a
        hp.smoothalm(a, self.fwhm_rad, inplace=True)

        # Y B Y^-1 M Y a
        a = alm_to_map(a, self.nside, self.lmax, nthreads=mythreads)

        # N^-1 Y B Y^-1 M Y a
        a /= self.map_rms**2

        # Y^T N^-1 Y B Y^-1 M Y a
        a = alm_to_map_adjoint(a, self.nside, self.lmax, nthreads=mythreads)

        # B^T Y^T N^-1 Y B Y^-1 M Y a
        hp.smoothalm(a, self.fwhm_rad, inplace=True)

        # Y^-1^T B^T Y^T N^-1 Y B Y^-1 M Y a
        a_old = a
        a = np.empty((self.npix,))
        curvedsky.map2alm_healpix(a, a_old, niter=3, adjoint=True, spin=0, nthread=mythreads)

        # M^T Y^-1^T B^T Y^T N^-1 Y B Y^-1 M Y a
        a_old = a
        for icomp in range(self.ncomp):
            tmp = a_old * self.comps_SED[icomp,self.my_band_idx]
            # accumulate tmp onto the relevant task
            send, recv = (MPI.IN_PLACE, tmp) if icomp == mycomp else (tmp, None)
            self.CompSep_comm.Reduce(send, recv, op=MPI.SUM, root=icomp)
            if icomp == mycomp:
                a = tmp
        del a_old

        # Y^T M^T Y^-1^T B^T Y^T N^-1 Y B Y^-1 M Y a
        if mycomp < self.ncomp:
            a = alm_to_map_adjoint(a, self.nside, self.lmax_per_comp[mycomp], nthreads=mythreads)
        else:
            a = np.zeros((0,), dtype=np.complex128)  # zero-sized array

        # For now, every task holds every a_lm, so let's gather them together
        return a


    def solve_CG(self, LHS: Callable, RHS: NDArray, x0: NDArray, M = None, x_true = None) -> NDArray|None:
        """ Solves the equation Ax=b for x given A (LHS) and b (RHS) using CG from the pixell package.
            Assumes that both x and b are in alm space.

            Args:
                LHS (callable): A function/callable taking x as argument and returning Ax.
                RHS (np.array): A Numpy array representing b, in alm space.
                x0 (np.array): Initial guess for x.
                M (callable): Preconditioner for the CG solver. A function/callable which approximates A^-1 (optional).
                x_true (np.array): True solution for x, in order to print the true error (optional, used for testing).
            Returns:
                if self.CompSep_comm.Get_rank() == 0:
                    m_bestfit (np.array): The resulting best-fit solution, in alm space.
                else:
                    None
        """
        logger = logging.getLogger(__name__)
        checkpoint_interval = 10
        master = self.CompSep_comm.Get_rank() == 0

        mydot = lambda a,b: self._calc_dot(a,b)
        if M is None:
            CG_solver = utils.CG(LHS, RHS, dot=mydot, x0=x0)
        else:
            CG_solver = utils.CG(LHS, RHS, dot=mydot, x0=x0, M=M)
        self.CG_residuals = np.zeros((self.params.CG_max_iter))
        if x_true is not None:
            self.CG_errors_true = np.zeros((self.params.CG_max_iter//checkpoint_interval))
            self.CG_Anorm_error = np.zeros((self.params.CG_max_iter//checkpoint_interval))
            self.xtrue_A_xtrue = x_true.dot(LHS(x_true))  # The normalization factor for the true error.
        if master:
            logger.info(f"CG starting up!")
        iter = 0
        t0 = time.time()
        stop_CG = False
        while not stop_CG:
            CG_solver.step()
            self.CG_residuals[iter] = CG_solver.err
            iter += 1
            if iter%checkpoint_interval == 0:
                if master:
                    logger.info(f"CG iter {iter:3d} - Residual {np.mean(self.CG_residuals[iter-10:iter]):.3e} ({(time.time() - t0)/10.0:.1f}s/iter)")
                if x_true is not None:
                    self.CG_errors_true[iter//checkpoint_interval-1] = np.linalg.norm(CG_solver.x-x_true)/np.linalg.norm(x_true)
                    self.CG_Anorm_error[iter//checkpoint_interval-1] = (CG_solver.x-x_true).dot(LHS(CG_solver.x-x_true))/self.xtrue_A_xtrue
                    logger.info(f"True error: {self.CG_errors_true[iter//checkpoint_interval-1]:.3e} - Anorm error: {self.CG_Anorm_error[iter//checkpoint_interval-1]:.3e}")
                t0 = time.time()
            if iter >= self.params.CG_max_iter:
                if master:
                    logger.warning(f"Maximum number of iterations ({self.params.CG_max_iter}) reached in CG.")
                stop_CG = True
            if CG_solver.err < self.params.CG_err_tol:
                stop_CG = True
            stop_CG = self.CompSep_comm.bcast(stop_CG, root=0)
        self.CG_residuals = self.CG_residuals[:iter]
        if master:
            logger.info(f"CG finished after {iter} iterations with a residual of {CG_solver.err:.3e} (err tol = {self.params.CG_err_tol})")
        s_bestfit = CG_solver.x
        return s_bestfit


    def _calc_dot(self, a: NDArray, b: NDArray):
        mycomp = self.CompSep_comm.Get_rank()
        res = 0.
        if mycomp < self.ncomp:
            lmax = self.lmax_per_comp[mycomp]
            res = np.dot(a[0:lmax+1].real, b[0:lmax+1].real)
            res += 2 * np.dot(a[lmax+1:].real, b[lmax+1:].real)
            res += 2 * np.dot(a[lmax+1:].imag, b[lmax+1:].imag)
        res = self.CompSep_comm.allreduce(res, op=MPI.SUM)
        return res


    def _calc_RHS_from_input_array(self, b: NDArray) -> NDArray:
# shorthands
        mycomp = self.CompSep_comm.Get_rank()
        mythreads = self.params.nthreads_compsep

        # Y^T N^-1 d
        b = alm_to_map_adjoint(b, self.nside, self.lmax, nthreads=mythreads)

        # B^T Y^T N^-1 d
        hp.smoothalm(b, self.fwhm_rad, inplace=True)

        # Y^-1^T B^T Y^T N^-1 d
        b_old = b
        b = np.empty((self.npix,))
        curvedsky.map2alm_healpix(b, b_old, adjoint=True, niter=3, spin=0, nthread=self.params.nthreads_compsep)

        # M^T Y^-1^T B^T Y^T N^-1 d
        b_old = b
        for icomp in range(self.ncomp):
            tmp = self.comps_SED[icomp,self.my_band_idx]*b_old
            send, recv = (MPI.IN_PLACE, tmp) if icomp == mycomp else (tmp, None)
            self.CompSep_comm.Reduce(send, recv, op=MPI.SUM, root=icomp)
            if icomp == mycomp:
                b = tmp

        # Y^T M^T Y^-1^T B^T Y^T N^-1 d
        if mycomp < self.ncomp:  # This task actually holds a component
            b = alm_to_map_adjoint(b, self.nside, self.lmax_per_comp[mycomp], nthreads=mythreads)
        else:
            b = np.zeros((0,), dtype=np.complex128)

        return b


    def calc_RHS_mean(self) -> NDArray:
        # N^-1 d
        b = self.map_sky/self.map_rms**2

        return self._calc_RHS_from_input_array(b)


    def calc_RHS_fluct(self) -> NDArray:
        # d
        b = np.random.normal(0.0, 1.0, self.map_rms.shape)

        # N^-1 d
        b /= self.map_rms

        return self._calc_RHS_from_input_array(b)


    def solve(self, seed=None) -> list[Component]:
# shorthands
        mycomp = self.CompSep_comm.Get_rank()

        RHS = self.calc_RHS_mean() + self.calc_RHS_fluct()
        debug_mode = self.params.compsep.dense_matrix_debug_mode

        # Initialize the precondidioner class, which is in the module "solvers.preconditioners", and has a name specified by self.params.compsep.preconditioner.
        precond = getattr(preconditioners, self.params.compsep.preconditioner)(self)

        if debug_mode:  # For testing preconditioner with a true solution as reference, first solving for exact solution with dense matrix math.
            dense_matrix = DenseMatrix(self.CompSep_comm, self.apply_LHS_matrix, np.sum(self.alm_len_real_percomp))
            x_true = None
            if self.CompSep_comm.Get_rank() == 0:
                x_true = dense_matrix.solve_by_inversion(RHS)
            x_true = self.CompSep_comm.bcast(x_true, root=0)
            if self.CompSep_comm.Get_rank() == 0:
                sing_vals = dense_matrix.get_sing_vals()
                self.logger.info(f"Condition number of regular (A) matrix: {sing_vals[0]/sing_vals[-1]:.3e}")
                self.logger.info(f"Sing-vals: {sing_vals[0]:.1e} .. {sing_vals[sing_vals.size//4]:.1e} .. {sing_vals[sing_vals.size//2]:.1e} .. {sing_vals[3*sing_vals.size//4]:.1e} .. {sing_vals[-1]:.1e}")
            def M_A_matrix(a):
                if self.CompSep_comm.Get_rank() == 0:
                    a = precond(a)
                a = self.apply_LHS_matrix(a)
                return a

            dense_matrix = DenseMatrix(self.CompSep_comm, M_A_matrix, np.sum(self.alm_len_real_percomp))
            if self.CompSep_comm.Get_rank() == 0:
                sing_vals = dense_matrix.get_sing_vals()
                self.logger.info(f"Condition number of preconditioned (MA) matrix: {sing_vals[0]/sing_vals[-1]:.3e}")
                self.logger.info(f"Sing-vals: {sing_vals[0]:.1e} .. {sing_vals[sing_vals.size//4]:.1e} .. {sing_vals[sing_vals.size//2]:.1e} .. {sing_vals[3*sing_vals.size//4]:.1e} .. {sing_vals[-1]:.1e}")


        if seed is not None:
            np.random.seed(seed)
<<<<<<< HEAD
        if mycomp < self.ncomp:
            x0 = gaussian_random_alm(self.lmax_per_comp[mycomp], self.lmax_per_comp[mycomp], 0, 1)[0]
        else:
            x0 = np.zeros((0,), dtype=np.complex128)
=======
        x0 = [np.zeros(self.alm_len_real_percomp[icomp]) for icomp in range(self.ncomp)]
        x0 = np.concatenate(x0)
>>>>>>> d0a527e4
        sol_array = self.solve_CG(self.apply_LHS_matrix, RHS, x0, M=precond, x_true=x_true if debug_mode else None)

        for icomp in range(self.ncomp):
            tmp = self.CompSep_comm.bcast(sol_array, root=icomp)
            self.comp_list[icomp].component_alms = tmp

        return self.comp_list<|MERGE_RESOLUTION|>--- conflicted
+++ resolved
@@ -361,15 +361,10 @@
 
         if seed is not None:
             np.random.seed(seed)
-<<<<<<< HEAD
         if mycomp < self.ncomp:
-            x0 = gaussian_random_alm(self.lmax_per_comp[mycomp], self.lmax_per_comp[mycomp], 0, 1)[0]
+            x0 = np.zeros((self.alm_len_complex_percomp[mycomp],), dtype=np.complex128)
         else:
             x0 = np.zeros((0,), dtype=np.complex128)
-=======
-        x0 = [np.zeros(self.alm_len_real_percomp[icomp]) for icomp in range(self.ncomp)]
-        x0 = np.concatenate(x0)
->>>>>>> d0a527e4
         sol_array = self.solve_CG(self.apply_LHS_matrix, RHS, x0, M=precond, x_true=x_true if debug_mode else None)
 
         for icomp in range(self.ncomp):
